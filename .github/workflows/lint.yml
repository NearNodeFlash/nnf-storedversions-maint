--- conflicted
+++ resolved
@@ -1,13 +1,8 @@
 name: Lint
 
-<<<<<<< HEAD
 on:
   push:
-=======
-#on:
-#  push:
->>>>>>> 135293ba
-#  pull_request:
+# pull_request:
 
 jobs:
   lint:
